# django-salesforce
#
# by Phil Christensen
# (c) 2012-2013 Freelancers Union (http://www.freelancersunion.org)
# See LICENSE.md for details
#

"""
Multi-database support for the Django admin.
Not important yet - replaced by an empty stub.
"""
from django.contrib.admin.options import ModelAdmin as RoutedModelAdmin

<<<<<<< HEAD
from django.contrib.admin import options
from django.conf import settings
from django.db import utils
from salesforce import DJANGO_17_PLUS

class RoutedModelAdmin(options.ModelAdmin):
	"""
	ModelAdmin subclass that allows use of multiple database connections.
	
	To use the Django admin with Salesforce models, you'll need at least two databases,
	unless you somehow were to save all the django_session and assorted tables in SF.
	
	Unfortunately, at least as far as Django 1.3, the admin doesn't normally make use
	of the DATABASE_ROUTERS setting, so this custom ModelAdmin subclass makes up for it.
	"""
	router = utils.ConnectionRouter(settings.DATABASE_ROUTERS)
	
	def save_model(self, request, obj, form, change):
		# Tell Django to save objects to the 'other' database.
		obj.save(using=self.router.db_for_write(obj))

	def delete_model(self, request, obj):
		# Tell Django to delete objects from the 'other' database
		obj.delete(using=self.router.db_for_write(obj))

	def queryset(self, request):
		qs = self.model.objects.get_query_set()
		qs.using(self.router.db_for_read(self.model))
		# TODO: this should be handled by some parameter to the ChangeList.
		ordering = self.ordering or () # otherwise we might try to *None, which is bad ;)
		if ordering:
			qs = qs.order_by(*ordering)
		return qs

	if DJANGO_17_PLUS:
		get_queryset = queryset
		del queryset

	def formfield_for_foreignkey(self, db_field, request=None, **kwargs):
		# Tell Django to populate ForeignKey widgets using a query
		# on the 'other' database.
		return super(RoutedModelAdmin, self).formfield_for_foreignkey(db_field, request=request, using=self.router.db_for_read(self.model), **kwargs)

	def formfield_for_manytomany(self, db_field, request=None, **kwargs):
		# Tell Django to populate ManyToMany widgets using a query
		# on the 'other' database.
		return super(RoutedModelAdmin, self).formfield_for_manytomany(db_field, request=request, using=self.router.db_for_read(self.model), **kwargs)
=======
#from django.contrib.admin import options
#from django.conf import settings
#from django.db import utils
#from salesforce import DJANGO_17_PLUS
#
#class RoutedModelAdmin(options.ModelAdmin):
#	"""
#	ModelAdmin subclass that allows use of multiple database connections.
#	
#	To use the Django admin with Salesforce models, you'll need at least two databases,
#	unless you somehow were to save all the django_session and assorted tables in SF.
#	
#	Unfortunately, at least as far as Django 1.3 or 1.7, the admin doesn't normally make use
#	of the DATABASE_ROUTERS setting, so this custom ModelAdmin subclass makes up for it.
#	"""
#	# TODO This class can be simplified now, without Django 1.3
#	router = utils.ConnectionRouter(settings.DATABASE_ROUTERS)
#	
#	def save_model(self, request, obj, form, change):
#		# Tell Django to save objects to the 'other' database.
#		obj.save(using=self.router.db_for_write(obj))
#
#	def delete_model(self, request, obj):
#		# Tell Django to delete objects from the 'other' database
#		obj.delete(using=self.router.db_for_write(obj))
#
#	def queryset(self, request):
#		qs = self.model.objects.get_query_set()
#		qs.using(self.router.db_for_read(self.model))
#		# TODO: this should be handled by some parameter to the ChangeList.
#		ordering = self.ordering or () # otherwise we might try to *None, which is bad ;)
#		if ordering:
#			qs = qs.order_by(*ordering)
#		return qs
#
#	if DJANGO_17_PLUS:
#		get_queryset = queryset
#		del queryset
#
#	def formfield_for_foreignkey(self, db_field, request=None, **kwargs):
#		# Tell Django to populate ForeignKey widgets using a query
#		# on the 'other' database.
#		return super(RoutedModelAdmin, self).formfield_for_foreignkey(db_field, request=request, using=self.router.db_for_read(self.model), **kwargs)
#
#	def formfield_for_manytomany(self, db_field, request=None, **kwargs):
#		# Tell Django to populate ManyToMany widgets using a query
#		# on the 'other' database.
#		return super(RoutedModelAdmin, self).formfield_for_manytomany(db_field, request=request, using=self.router.db_for_read(self.model), **kwargs)
>>>>>>> 104e6af5
<|MERGE_RESOLUTION|>--- conflicted
+++ resolved
@@ -11,55 +11,6 @@
 """
 from django.contrib.admin.options import ModelAdmin as RoutedModelAdmin
 
-<<<<<<< HEAD
-from django.contrib.admin import options
-from django.conf import settings
-from django.db import utils
-from salesforce import DJANGO_17_PLUS
-
-class RoutedModelAdmin(options.ModelAdmin):
-	"""
-	ModelAdmin subclass that allows use of multiple database connections.
-	
-	To use the Django admin with Salesforce models, you'll need at least two databases,
-	unless you somehow were to save all the django_session and assorted tables in SF.
-	
-	Unfortunately, at least as far as Django 1.3, the admin doesn't normally make use
-	of the DATABASE_ROUTERS setting, so this custom ModelAdmin subclass makes up for it.
-	"""
-	router = utils.ConnectionRouter(settings.DATABASE_ROUTERS)
-	
-	def save_model(self, request, obj, form, change):
-		# Tell Django to save objects to the 'other' database.
-		obj.save(using=self.router.db_for_write(obj))
-
-	def delete_model(self, request, obj):
-		# Tell Django to delete objects from the 'other' database
-		obj.delete(using=self.router.db_for_write(obj))
-
-	def queryset(self, request):
-		qs = self.model.objects.get_query_set()
-		qs.using(self.router.db_for_read(self.model))
-		# TODO: this should be handled by some parameter to the ChangeList.
-		ordering = self.ordering or () # otherwise we might try to *None, which is bad ;)
-		if ordering:
-			qs = qs.order_by(*ordering)
-		return qs
-
-	if DJANGO_17_PLUS:
-		get_queryset = queryset
-		del queryset
-
-	def formfield_for_foreignkey(self, db_field, request=None, **kwargs):
-		# Tell Django to populate ForeignKey widgets using a query
-		# on the 'other' database.
-		return super(RoutedModelAdmin, self).formfield_for_foreignkey(db_field, request=request, using=self.router.db_for_read(self.model), **kwargs)
-
-	def formfield_for_manytomany(self, db_field, request=None, **kwargs):
-		# Tell Django to populate ManyToMany widgets using a query
-		# on the 'other' database.
-		return super(RoutedModelAdmin, self).formfield_for_manytomany(db_field, request=request, using=self.router.db_for_read(self.model), **kwargs)
-=======
 #from django.contrib.admin import options
 #from django.conf import settings
 #from django.db import utils
@@ -75,7 +26,6 @@
 #	Unfortunately, at least as far as Django 1.3 or 1.7, the admin doesn't normally make use
 #	of the DATABASE_ROUTERS setting, so this custom ModelAdmin subclass makes up for it.
 #	"""
-#	# TODO This class can be simplified now, without Django 1.3
 #	router = utils.ConnectionRouter(settings.DATABASE_ROUTERS)
 #	
 #	def save_model(self, request, obj, form, change):
@@ -107,5 +57,4 @@
 #	def formfield_for_manytomany(self, db_field, request=None, **kwargs):
 #		# Tell Django to populate ManyToMany widgets using a query
 #		# on the 'other' database.
-#		return super(RoutedModelAdmin, self).formfield_for_manytomany(db_field, request=request, using=self.router.db_for_read(self.model), **kwargs)
->>>>>>> 104e6af5
+#		return super(RoutedModelAdmin, self).formfield_for_manytomany(db_field, request=request, using=self.router.db_for_read(self.model), **kwargs)