--- conflicted
+++ resolved
@@ -129,23 +129,6 @@
 
 class ForeignKey(SfField, models.ForeignKey):
 	"""ForeignKey with sf_read_only attribute for Salesforce."""
-<<<<<<< HEAD
 	pass
-=======
-	def __init__(self, *args, **kwargs):
-		on_delete = kwargs.get('on_delete', models.CASCADE).__name__
-		related_object = args[0]
-		if not on_delete in ('PROTECT', 'DO_NOTHING'):
-			# The option CASCADE (currently fails) would be unsafe after a fix
-			# of on_delete because Cascade delete is not usually enabled in SF
-			# for safety reasons for most fields objects, namely for Owner,
-			# CreatedBy etc. Some related objects are deleted automatically
-			# by SF even with DO_NOTHING in Django, e.g. for
-			# Campaign/CampaignMember
-			warnings.warn("Only foreign keys with on_delete = PROTECT or "
-					"DO_NOTHING are currently supported, not %s related to %s"
-					% (on_delete, related_object))
-		super(ForeignKey, self).__init__(*args, **kwargs)
->>>>>>> 95f5b85f
 
 AutoField = SalesforceAutoField