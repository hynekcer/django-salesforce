# django-salesforce
#
# by Phil Christensen
# (c) 2012-2013 Freelancers Union (http://www.freelancersunion.org)
# See LICENSE.md for details
#

"""
Salesforce database backend for Django.
"""

import json
import logging, urlparse

from django.core.exceptions import ImproperlyConfigured
from django.db.backends import BaseDatabaseFeatures, BaseDatabaseWrapper

from salesforce.backend.client import DatabaseClient
from salesforce.backend.creation import DatabaseCreation
from salesforce.backend.introspection import DatabaseIntrospection
from salesforce.backend.validation import DatabaseValidation
from salesforce.backend.operations import DatabaseOperations
from salesforce.backend.driver import IntegrityError, DatabaseError
from salesforce.backend import driver as Database

log = logging.getLogger(__name__)


class SalesforceError(DatabaseError):
	"""
	Wrapps the original ResourceError from Salesforce + restkit by a customized
	message and remembers the original exception.
	"""
	def __init__(self, message='', resource_error=None):
		DatabaseError.__init__(self, message)
		self.message = message
		# Restkit message with attributes: msg, status_int, response
		self.error = resource_error
		# Salesforce REST API message with keys: 'message', 'errorCode',
		# frequently also 'fields'
		if resource_error:
			self.data = json.loads(resource_error.msg)[0]
		else:
			self.data = {'message': message, 'errorCode': ''}


class DatabaseFeatures(BaseDatabaseFeatures):
	"""
	Features this database provides.
	"""
	allows_group_by_pk = True
	supports_unspecified_pk = False
<<<<<<< HEAD
	#can_return_id_from_insert = True
	supports_select_related = True

	interprets_empty_strings_as_nulls = True
	#can_use_chunked_reads = 
	test_db_allows_multiple_connections = False
	supports_transactions = False

	def _supports_transactions(self):
		return False

	def _supports_stddev(self):
		return False


=======
	can_return_id_from_insert = False
	supports_select_related = False
	supports_transactions = False
>>>>>>> 95f5b85f

class DatabaseWrapper(BaseDatabaseWrapper):
	"""
	Core class that provides all DB support.
	"""
	vendor = 'salesforce'
	# Operators [contains, startswithm, endswith] are incorrectly
	# case insensitive like sqlite3.
	operators = {
		'exact': '= %s',
		'iexact': 'LIKE %s',
		'contains': 'LIKE %s',
		'icontains': 'LIKE %s',
		#'regex': 'REGEXP %s',  # unsupported
		#'iregex': 'REGEXP %s',
		'gt': '> %s',
		'gte': '>= %s',
		'lt': '< %s',
		'lte': '<= %s',
		'startswith': 'LIKE %s',
		'endswith': 'LIKE %s',
		'istartswith': 'LIKE %s',
		'iendswith': 'LIKE %s',
		# TODO remove 'isnull' because it's incorrect and unused
		#'isnull': '!= %s',
	}

	Database = Database

	def __init__(self, settings_dict, alias='default'):
		super(DatabaseWrapper, self).__init__(settings_dict, alias)
		
		self.validate_settings(settings_dict)
		
		self.features = DatabaseFeatures(self)
		self.ops = DatabaseOperations(self)
		self.client = DatabaseClient(self)
		self.creation = DatabaseCreation(self)
		self.introspection = DatabaseIntrospection(self)
		self.validation = DatabaseValidation(self)
	
	def get_connection_params(self):
		settings_dict = self.settings_dict
		params = settings_dict.copy()
		params.update(settings_dict['OPTIONS'])
		return params

	def get_new_connection(self, conn_params):
		# only simulated a connection interface without connecting really
		return Database.connect(**conn_params)

	def init_connection_state(self):
		pass  # nothing to init

	def _set_autocommit(self, autocommit):
		# SF REST API uses autocommit, but until rollback it is not a
		# serious problem to ignore autocommit off
		pass

	def validate_settings(self, d):
		for k in ('ENGINE', 'CONSUMER_KEY', 'CONSUMER_SECRET', 'USER', 'PASSWORD', 'HOST'):
			if(k not in d):
				raise ImproperlyConfigured("Required '%s' key missing from '%s' database settings." % (k, self.alias))
			elif not(d[k]):
				raise ImproperlyConfigured("'%s' key is the empty string in '%s' database settings." % (k, self.alias))
		
		try:
			urlparse.urlparse(d['HOST'])
		except Exception, e:
			raise ImproperlyConfigured("'HOST' key in '%s' database settings should be a valid URL: %s" % (self.alias, e))
	
	def cursor(self, query=None):
		"""
		Return a fake cursor for accessing the Salesforce API with SOQL.
		"""
		from salesforce.backend.query import CursorWrapper
		cursor = CursorWrapper(self, query)
		return cursor
	
	def quote_name(self, name):
		"""
		Do not quote column and table names in the SOQL dialect.
		"""
		return name<|MERGE_RESOLUTION|>--- conflicted
+++ resolved
@@ -50,7 +50,6 @@
 	"""
 	allows_group_by_pk = True
 	supports_unspecified_pk = False
-<<<<<<< HEAD
 	#can_return_id_from_insert = True
 	supports_select_related = True
 
@@ -66,11 +65,6 @@
 		return False
 
 
-=======
-	can_return_id_from_insert = False
-	supports_select_related = False
-	supports_transactions = False
->>>>>>> 95f5b85f
 
 class DatabaseWrapper(BaseDatabaseWrapper):
 	"""
