# django-salesforce
#
# by Phil Christensen
# (c) 2012-2013 Freelancers Union (http://www.freelancersunion.org)
# See LICENSE.md for details
#

"""
Generate queries using the SOQL dialect.
"""
from django.db.models.sql import compiler, query, where, constants
from django.db.models.sql.datastructures import EmptyResultSet

import django
from pkg_resources import parse_version
DJANGO_14 = (parse_version(django.get_version()) >= parse_version('1.4'))
<<<<<<< HEAD
DJANGO_16 = (parse_version(django.get_version()) >= parse_version('1.5.99'))
=======
DJANGO_16 = django.VERSION[:2] >= (1,6)
>>>>>>> 95f5b85f

def process_name(name):
	"""
	Convert a Djangofied column name into a Salesforce-compliant column name.
	
	TODO: this is sketchy
	"""
	if(name.startswith('example_')):
		name = name[8:]
		name = ''.join([x.capitalize() for x in name.split('_')])
	return name

class SQLCompiler(compiler.SQLCompiler):
	"""
	A subclass of the default SQL compiler for the SOQL dialect.
	"""
	def resolve_columns(self, row, fields):
		# TODO @hynekcer: Create class salesforce.fields.ForeignKey with customized
		#      get_attname method where "_id" is replaced by "Id".
		#      Then no db_column='....Id" in models will be necessary and
		#      this method can be also removed
		result = []
		for field in fields:
			result.append(row[field.column])
		return result

	def get_columns(self, with_aliases=False):
		"""
		Remove table names and strip quotes from column names.
		"""
<<<<<<< HEAD
		cols_ = compiler.SQLCompiler.get_columns(self, with_aliases)
		cols = cols_[0] if DJANGO_16 else cols_
=======
		if DJANGO_16:
			cols, col_params = compiler.SQLCompiler.get_columns(self, with_aliases)
		else:
			cols = compiler.SQLCompiler.get_columns(self, with_aliases)
>>>>>>> 95f5b85f
		result = []
		for col in cols:
			if('.' in col):
				name = col.split('.')[1]
			else:
				name = col
			result.append(name.strip('"'))
<<<<<<< HEAD
		return (result, cols_[1]) if DJANGO_16 else result
=======
		return (result, col_params) if DJANGO_16 else result
>>>>>>> 95f5b85f
	
	def get_from_clause(self):
		"""
		Return the FROM clause, converted the SOQL dialect.
		"""
		result = []
		first = True
		for alias in self.query.tables:
			if not self.query.alias_refcount[alias]:
				continue
			try:
				name, alias, join_type, lhs, lhs_col, col, nullable = self.query.alias_map[alias]
			except KeyError:
				# Extra tables can end up in self.tables, but not in the
				# alias_map if they aren't in a join. That's OK. We skip them.
				continue
			connector = not first and ', ' or ''
			result.append('%s%s' % (connector, name))
			first = False
		return result, []
	
	def quote_name_unless_alias(self, name):
		"""
		A wrapper around connection.ops.quote_name that doesn't quote aliases
		for table names. Mostly used during the ORDER BY clause.
		"""
		r = self.connection.ops.quote_name(name)
		self.quote_cache[name] = r
		return r
	
	def execute_sql(self, result_type=constants.MULTI):
		"""
		Run the query against the database and returns the result(s). The
		return value is a single data item if result_type is SINGLE, or an
		iterator over the results if the result_type is MULTI.

		result_type is either MULTI (use fetchmany() to retrieve all rows),
		SINGLE (only retrieve a single row), or None. In this last case, the
		cursor is returned if any query is executed, since it's used by
		subclasses such as InsertQuery). It's possible, however, that no query
		is needed, as the filters describe an empty set. In that case, None is
		returned, to avoid any unnecessary database interaction.
		"""
		try:
			sql, params = self.as_sql()
			if not sql:
				raise EmptyResultSet
		except EmptyResultSet:
			if result_type == constants.MULTI:
				return iter([])
			else:
				return

		cursor = self.connection.cursor(self.query)
		cursor.execute(sql, params)
		
		if not result_type:
			return cursor
		
		ordering_aliases = self.ordering_aliases if DJANGO_16 else self.query.ordering_aliases
		if result_type == constants.SINGLE:
			if ordering_aliases:
				return cursor.fetchone()[:-len(ordering_aliases)]
			return cursor.fetchone()

		# The MULTI case.
		if ordering_aliases:
			result = compiler.order_modified_iter(cursor, len(ordering_aliases),
					self.connection.features.empty_fetchmany_value)
		else:
			result = iter((lambda: cursor.fetchmany(constants.GET_ITERATOR_CHUNK_SIZE)),
					self.connection.features.empty_fetchmany_value)
		if not self.connection.features.can_use_chunked_reads:
			# If we are using non-chunked reads, we return the same data
			# structure as normally, but ensure it is all read into memory
			# before going any further.
			return list(result)
		return result


class SalesforceWhereNode(where.WhereNode):
	overridden_types = ['isnull']
	
	def sql_for_columns(self, data, qn, connection, internal_type=None):  # Fixed for Django 1.6
		"""
		Don't attempt to quote column names.
		"""
		table_alias, name, db_type = data
		if DJANGO_16:
			return connection.ops.field_cast_sql(db_type, internal_type) % name
		else:
<<<<<<< HEAD
		   	return connection.ops.field_cast_sql(db_type) % name
	
=======
			return connection.ops.field_cast_sql(db_type) % name

>>>>>>> 95f5b85f
	def make_atom(self, child, qn, connection):
		lvalue, lookup_type, value_annot, params_or_value = child
		result = super(SalesforceWhereNode, self).make_atom(child, qn, connection)
		
		if(lookup_type in self.overridden_types):
			if hasattr(lvalue, 'process'):
				try:
					lvalue, params = lvalue.process(lookup_type, params_or_value, connection)
				except where.EmptyShortCircuit:
					raise EmptyResultSet
			if isinstance(lvalue, tuple):
				# A direct database column lookup.
				field_sql = self.sql_for_columns(lvalue, qn, connection)
			else:
				# A smart object with an as_sql() method.
				field_sql = lvalue.as_sql(qn, connection)
		
			if lookup_type == 'isnull':
				return ('%s %snull' % (field_sql,
					(not value_annot and '!= ' or '= ')), ())
		else:
			return result

class SQLInsertCompiler(compiler.SQLInsertCompiler, SQLCompiler):
	if(DJANGO_14):
		def execute_sql(self, return_id=False):
			assert not (return_id and len(self.query.objs) != 1)
			self.return_id = return_id
			cursor = self.connection.cursor(query=self.query)
			for sql, params in self.as_sql():
				cursor.execute(sql, params)
			if not return_id:
				return
			return self.connection.ops.last_insert_id(cursor,
					self.query.model._meta.db_table, self.query.model._meta.pk.column)

class SQLDeleteCompiler(compiler.SQLDeleteCompiler, SQLCompiler):
	pass

class SQLUpdateCompiler(compiler.SQLUpdateCompiler, SQLCompiler):
	pass

class SQLAggregateCompiler(compiler.SQLAggregateCompiler, SQLCompiler):
	pass

class SQLDateCompiler(compiler.SQLDateCompiler, SQLCompiler):
	pass<|MERGE_RESOLUTION|>--- conflicted
+++ resolved
@@ -14,11 +14,7 @@
 import django
 from pkg_resources import parse_version
 DJANGO_14 = (parse_version(django.get_version()) >= parse_version('1.4'))
-<<<<<<< HEAD
 DJANGO_16 = (parse_version(django.get_version()) >= parse_version('1.5.99'))
-=======
-DJANGO_16 = django.VERSION[:2] >= (1,6)
->>>>>>> 95f5b85f
 
 def process_name(name):
 	"""
@@ -49,15 +45,8 @@
 		"""
 		Remove table names and strip quotes from column names.
 		"""
-<<<<<<< HEAD
 		cols_ = compiler.SQLCompiler.get_columns(self, with_aliases)
 		cols = cols_[0] if DJANGO_16 else cols_
-=======
-		if DJANGO_16:
-			cols, col_params = compiler.SQLCompiler.get_columns(self, with_aliases)
-		else:
-			cols = compiler.SQLCompiler.get_columns(self, with_aliases)
->>>>>>> 95f5b85f
 		result = []
 		for col in cols:
 			if('.' in col):
@@ -65,11 +54,7 @@
 			else:
 				name = col
 			result.append(name.strip('"'))
-<<<<<<< HEAD
 		return (result, cols_[1]) if DJANGO_16 else result
-=======
-		return (result, col_params) if DJANGO_16 else result
->>>>>>> 95f5b85f
 	
 	def get_from_clause(self):
 		"""
@@ -161,13 +146,8 @@
 		if DJANGO_16:
 			return connection.ops.field_cast_sql(db_type, internal_type) % name
 		else:
-<<<<<<< HEAD
 		   	return connection.ops.field_cast_sql(db_type) % name
 	
-=======
-			return connection.ops.field_cast_sql(db_type) % name
-
->>>>>>> 95f5b85f
 	def make_atom(self, child, qn, connection):
 		lvalue, lookup_type, value_annot, params_or_value = child
 		result = super(SalesforceWhereNode, self).make_atom(child, qn, connection)
