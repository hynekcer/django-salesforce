# django-salesforce
#
# by Phil Christensen
# (c) 2012-2013 Freelancers Union (http://www.freelancersunion.org)
# See LICENSE.md for details
#

"""
Salesforce object query customizations.
"""

import urllib, logging, types, datetime, decimal

from django.conf import settings
from django.core.serializers import python
from django.core.exceptions import ImproperlyConfigured
from django.db import connections
from django.db.models import query
from django.db.models.sql import Query, RawQuery, constants, subqueries
from django.db.backends.signals import connection_created
from django.utils.encoding import force_unicode

import django
from itertools import islice
from pkg_resources import parse_version
DJANGO_14 = (parse_version(django.get_version()) >= parse_version('1.4'))
<<<<<<< HEAD
DJANGO_16 = (parse_version(django.get_version()) >= parse_version('1.5.99'))
=======
DJANGO_16 = django.VERSION[:2] >= (1,6)
>>>>>>> 95f5b85f

import restkit
import pytz

from salesforce import auth, models
from salesforce.backend import compiler
from salesforce.fields import NOT_UPDATEABLE, NOT_CREATEABLE

try:
	import json
except ImportError, e:
	import simplejson as json

log = logging.getLogger(__name__)

API_STUB = '/services/data/v28.0'
<<<<<<< HEAD
SALESFORCE_DATETIME_FORMAT = '%Y-%m-%dT%H:%M:%S.%f+0000'  # used with 3 decimal places, mostly rounded to seconds
if DJANGO_14:
	DJANGO_DATETIME_FORMAT = '%Y-%m-%d %H:%M:%S-00:00'
else:
	DJANGO_DATETIME_FORMAT = '%Y-%m-%d %H:%M:%S'
=======

# Values of seconds are with 3 decimal places in SF, but they are rounded to
# whole seconds for the most of fields.
SALESFORCE_DATETIME_FORMAT = '%Y-%m-%dT%H:%M:%S.%f+0000'
if DJANGO_14:
	DJANGO_DATETIME_FORMAT = '%Y-%m-%d %H:%M:%S.%f-00:00'
else:
	DJANGO_DATETIME_FORMAT = '%Y-%m-%d %H:%M:%S.%f'
>>>>>>> 95f5b85f

def quoted_string_literal(s, d):
	"""
	According to the SQL standard, this should be all you need to do to escape any kind of string.
	"""
	try:
		return "'%s'" % (s.replace("'", "''"),)
	except TypeError, e:
		raise NotImplementedError("Cannot quote %r objects: %r" % (type(s), s))

def process_args(args):
	"""
	Perform necessary quoting on the arg list.
	"""
	def _escape(item, conv):
		if(isinstance(item, models.SalesforceModel)):
			return conv.get(models.SalesforceModel, conv[str])(item, conv)
		if(isinstance(item, decimal.Decimal)):
			return conv.get(decimal.Decimal, conv[str])(item, conv)
		return conv.get(type(item), conv[str])(item, conv)
	return tuple([_escape(x, sql_conversions) for x in args])

def process_json_args(args):
	"""
	Perform necessary JSON quoting on the arg list.
	"""
	def _escape(item, conv):
		if(isinstance(item, models.SalesforceModel)):
			return conv.get(models.SalesforceModel, conv[str])(item, conv)
		if(isinstance(item, decimal.Decimal)):
			return conv.get(decimal.Decimal, conv[str])(item, conv)
		return conv.get(type(item), conv[str])(item, conv)
	return tuple([_escape(x, json_conversions) for x in args])

def reauthenticate():
	auth.expire_token()
	oauth = auth.authenticate(settings.DATABASES[settings.SALESFORCE_DB_ALIAS])
	return oauth['access_token']

def handle_api_exceptions(url, f, *args, **kwargs):
	def inner():
		from salesforce.backend import base
		try:
			return f(*args, **kwargs)
		except restkit.ResourceNotFound, e:
			data = json.loads(str(e))[0]
			if (data['errorCode'] in (
					# Deleted to the recycle bin
					'ENTITY_IS_DELETED',
					# Deleted or invalid reference, but the type is correct
					'INVALID_CROSS_REFERENCE_KEY')
					# and the query is update or delete
					and f.__func__.__name__ in ('request', 'delete')):
				# Does nothing similarly to delete with classic database query:
				# DELETE FROM xy WHERE id = 'something_deleted_yet'
				return NoResponse()
			else:
				raise base.SalesforceError("Couldn't connect to API (404): "
						"%s, URL=%s" % (e, url), e)
		except restkit.ResourceGone, e:
			raise base.SalesforceError("Couldn't connect to API (410): %s" % e, e)
		except restkit.RequestFailed, e:
			data = json.loads(str(e))[0]
			if(data['errorCode'] == 'INVALID_FIELD'):
				raise base.SalesforceError(data['message'], e)
			elif(data['errorCode'] == 'MALFORMED_QUERY'):
				raise base.SalesforceError(data['message'], e)
			elif(data['errorCode'] == 'INVALID_FIELD_FOR_INSERT_UPDATE'):
				raise base.SalesforceError(data['message'], e)
			elif(data['errorCode'] == 'METHOD_NOT_ALLOWED'):
				raise base.SalesforceError('%s: %s' % (url, data['message']), e)
			# some kind of failed query
			else:
				raise base.SalesforceError(str(data), e)
	try:
		return inner()
	except restkit.Unauthorized, e:
		data = json.loads(str(e))[0]
		if(data['errorCode'] == 'INVALID_SESSION_ID'):
			token = reauthenticate()
			if('headers' in kwargs):
				kwargs['headers'].update(dict(Authorization='OAuth %s' % token))
			# The exception handling is exactly the same immediately after
			# session renewal as in the middle of session.
			return inner()
		raise base.SalesforceError(str(e))


class NoResponse(object):
	def body_string(self):
		return ''


def prep_for_deserialize(model, record, using):
	attribs = record.pop('attributes')
	
	mod = model.__module__.split('.')
	if(mod[-1] == 'models'):
		app_label = mod[-2]
	elif(hasattr(model._meta, 'app_label')):
		app_label = getattr(model._meta, 'app_label')
	else:
		raise ImproperlyConfigured("Can't discover the app_label for %s, you must specify it via model meta options.")
	
	fields = dict()
	for x in model._meta.fields:
		if not x.primary_key:
			field_val = record[x.column]
			db_type = x.db_type(connection=connections[using])
			if(x.__class__.__name__ == 'DateTimeField' and field_val is not None):
				d = datetime.datetime.strptime(field_val, SALESFORCE_DATETIME_FORMAT)
				import pytz
				d = d.replace(tzinfo=pytz.utc)
				fields[x.name] = d.strftime(DJANGO_DATETIME_FORMAT)
<<<<<<< HEAD
			elif (x.__class__.__name__ == 'TimeField' and field_val is not None and django.VERSION[:2] <= (1,3) and
					field_val.endswith('Z')):
=======
			elif (x.__class__.__name__ == 'TimeField' and field_val is not None
					and not DJANGO_14 and field_val.endswith('Z')):
>>>>>>> 95f5b85f
				fields[x.name] = field_val[:-1]  # Fix time e.g. "23:59:59.000Z"
			else:
				fields[x.name] = field_val
	
	return dict(
		model	= '.'.join([app_label, model.__name__]),
		pk		= record.pop('Id'),
		fields	= fields,
	)

def extract_values(query):
	"""
	Extract values from insert or update query.
	"""
	d = dict()
	fields = query.model._meta.fields
	for index in range(len(fields)):
		field = fields[index]
		if (field.get_internal_type() == 'AutoField' or
				isinstance(query, subqueries.UpdateQuery) and (getattr(field, 'sf_read_only', 0) & NOT_UPDATEABLE) != 0 or
				isinstance(query, subqueries.InsertQuery) and (getattr(field, 'sf_read_only', 0) & NOT_CREATEABLE) != 0):
			continue
		if(isinstance(query, subqueries.UpdateQuery)):
<<<<<<< HEAD
			[bound_field] = [x for x in query.values if x[0].name == field.name]
			[arg] = process_json_args([bound_field[2]])
			d[bound_field[0].db_column or bound_field[0].name] = arg
		elif(DJANGO_14):  # Django >= 1.4
			[arg] = process_json_args([getattr(query.objs[0], field.name)])
			d[field.db_column or field.name] = arg
		else:   # Django == 1.3
			[arg] = process_json_args([query.values[index][1]])
			d[field.db_column or field.name] = arg
=======
			[value] = [value for qfield, model, value in query.values if qfield.name == field.name]
		else:  # insert
			if(DJANGO_14):  # Django >= 1.4
				assert len(query.objs) == 1, "bulk_create is not supported by Salesforce backend."
				value = getattr(query.objs[0], field.attname)
			else:   # Django == 1.3
				value = query.values[index][1]
			if isinstance(field, models.ForeignKey) and value == 'DEFAULT':
				continue
		[arg] = process_json_args([value])
		d[field.db_column or field.name] = arg
>>>>>>> 95f5b85f
	return d

def get_resource(url):
	salesforce_timeout = getattr(settings, 'SALESFORCE_QUERY_TIMEOUT', 3)
	resource = restkit.Resource(url, timeout=salesforce_timeout)
	log.debug('Request API URL: %s' % url)
	return resource

class SalesforceRawQuerySet(query.RawQuerySet):
	def __len__(self):
		if(self.query.cursor is None):
			# force the query
			self.query.get_columns()
			return len(self.query.cursor.results)
		else:
			return 0;

class SalesforceQuerySet(query.QuerySet):
	"""
	Use a custom SQL compiler to generate SOQL-compliant queries.
	"""
	def iterator(self):
		"""
		An iterator over the results from applying this QuerySet to the
		remote web service.
		"""
		sql, params = compiler.SQLCompiler(self.query, connections[self.db], None).as_sql()
		cursor = CursorWrapper(connections[self.db], self.query)
		cursor.execute(sql, params)
		
		pfd = prep_for_deserialize
		for res in python.Deserializer(pfd(self.model, r, self.db) for r in cursor.results):
			yield res.object

class SalesforceRawQuery(RawQuery):
	def clone(self, using):
		return SalesforceRawQuery(self.sql, using, params=self.params)

	def get_columns(self):
		if self.cursor is None:
			self._execute_query()
		converter = connections[self.using].introspection.table_name_converter
		if(len(self.cursor.results) > 0):
			return [converter(col) for col in self.cursor.results[0].keys() if col != 'attributes']
		return []

	def _execute_query(self):
		self.cursor = CursorWrapper(connections[self.using], self)
		self.cursor.execute(self.sql, self.params)
	
	def __repr__(self):
		return "<SalesforceRawQuery: %r>" % (self.sql % tuple(self.params))

class SalesforceQuery(Query):
	"""
	Override aggregates.
	"""
	from salesforce.backend import aggregates
	aggregates_module = aggregates
	
	def clone(self, klass=None, memo=None, **kwargs):
		return Query.clone(self, klass, memo, **kwargs)
	
	def has_results(self, using):
		q = self.clone()
		compiler = q.get_compiler(using=using)
		return bool(compiler.execute_sql(constants.SINGLE))

class CursorWrapper(object):
	"""
	A wrapper that emulates the behavior of a database cursor.
	
	This is the class that is actually responsible for making connections
	to the SF REST API
	"""
	def __init__(self, conn, query=None):
		"""
		Connect to the Salesforce API.
		"""
		connection_created.send(sender=self.__class__, connection=self)
		self.settings_dict = conn.settings_dict
		self.query = query
		self.results = []
		self.rowcount = None
	
	@property
	def oauth(self):
		return auth.authenticate(self.settings_dict)
	
	def execute(self, q, args=None):
		global sf_last_timestamp 
		"""
		Send a query to the Salesforce API.
		"""
		from salesforce.backend import base
		
		self.rowcount = None
		if(isinstance(self.query, SalesforceQuery)):
			response = self.execute_select(q, args)
		elif(isinstance(self.query, SalesforceRawQuery)):
			response = self.execute_select(q, args)
		elif(isinstance(self.query, subqueries.InsertQuery)):
			response = self.execute_insert(self.query)
		elif(isinstance(self.query, subqueries.UpdateQuery)):
			response = self.execute_update(self.query)
		elif(isinstance(self.query, subqueries.DeleteQuery)):
			response = self.execute_delete(self.query)
		elif (self.query is None and hasattr(q, 'lower') and q.lower().startswith('select')):
			# Executing custom SOQL directy by cursor
			response = self.execute_select(q, args or {})
		else:
			raise base.DatabaseError("Unsupported query: %s" % self.query)
		
		body = response.body_string()
		jsrc = force_unicode(body).encode(settings.DEFAULT_CHARSET)
		# save the remote timestamp
		str_timestamp = [v for k, v in response.headerslist if k == 'Date'][0]
		sf_last_timestamp = datetime.datetime.strptime(str_timestamp,
			'%a, %d %b %Y %H:%M:%S GMT').replace(tzinfo=pytz.utc)
		
		if(jsrc):
			data = json.loads(jsrc)
			# a SELECT query
			if('totalSize' in data):
				self.rowcount = data['totalSize']
			# a successful INSERT query, return after getting PK
			elif('success' in data and 'id' in data):
				self.lastrowid = data['id']
				return
			# something we don't recognize
			else:
				raise base.DatabaseError(data)
			
			if('count()' in q.lower()):
				# COUNT() queries in SOQL are a special case, as they don't actually return rows
				data['records'] = [{self.rowcount:'COUNT'}]
			
			self.results = self.query_results(data)
		else:
			self.results = []
	
	def execute_select(self, q, args):
		processed_sql = q % process_args(args)
		url = u'%s%s?%s' % (self.oauth['instance_url'], '%s/query' % API_STUB, urllib.urlencode(dict(
			q	= processed_sql,
		)))
		headers = dict(Authorization='OAuth %s' % self.oauth['access_token'])
		# Compression works currently only for short data, approximately for one packet
		#headers['Accept-Encoding'] = 'gzip'
		resource = get_resource(url)
		
		log.debug(processed_sql)
		return handle_api_exceptions(url, resource.get, headers=headers)
	
	def query_more(self, nextRecordsUrl):
		url = u'%s%s' % (self.oauth['instance_url'], nextRecordsUrl)
		headers = dict(Authorization='OAuth %s' % self.oauth['access_token'])
		resource = get_resource(url)
		return handle_api_exceptions(url, resource.get, headers=headers)
	
	def execute_insert(self, query):
		table = query.model._meta.db_table
		url = self.oauth['instance_url'] + API_STUB + ('/sobjects/%s/' % table)
		headers = dict()
		headers['Authorization'] = 'OAuth %s' % self.oauth['access_token']
		headers['Content-Type'] = 'application/json'
		post_data = extract_values(query)
		resource = get_resource(url)
		log.debug('INSERT %s%s' % (table, post_data))
		return handle_api_exceptions(url, resource.post, headers=headers, payload=json.dumps(post_data))
	
	def execute_update(self, query):
		table = query.model._meta.db_table
		# this will break in multi-row updates
		if DJANGO_16:
			pk = query.where.children[0][3]
		else:
			pk = query.where.children[0].children[0][-1]
		assert pk
		url = self.oauth['instance_url'] + API_STUB + ('/sobjects/%s/%s' % (table, pk))
		headers = dict()
		headers['Authorization'] = 'OAuth %s' % self.oauth['access_token']
		headers['Content-Type'] = 'application/json'
		post_data = extract_values(query)
		resource = get_resource(url)
		
		log.debug('UPDATE %s(%s)%s' % (table, pk, post_data))
		ret = handle_api_exceptions(url, resource.request, method='PATCH', headers=headers, payload=json.dumps(post_data))
		self.rowcount = 1
		return ret
	
	def execute_delete(self, query):
		table = query.model._meta.db_table
		## the root where node's children may itself have children..
		def recurse_for_pk(children):
			for node in children:
				try:
					pk = node[-1][0]
				except TypeError:
					pk = recurse_for_pk(node.children)
				return pk
		pk = recurse_for_pk(self.query.where.children)
		assert pk
		url = self.oauth['instance_url'] + API_STUB + ('/sobjects/%s/%s' % (table, pk))
		headers = dict()
		headers['Authorization'] = 'OAuth %s' % self.oauth['access_token']
		resource = get_resource(url)
		
		log.debug('DELETE %s(%s)' % (table, pk))
		return handle_api_exceptions(url, resource.delete, headers=headers)
	
	def query_results(self, results):
		output = []
		while True:
			for rec in results['records']:
				output.append(rec)

			if results['done']:
				break
			
			# http://www.salesforce.com/us/developer/docs/api_rest/Content/dome_query.htm#heading_2_1
			response = self.query_more(results['nextRecordsUrl'])
			jsrc = force_unicode(response.body_string()).encode(settings.DEFAULT_CHARSET)
		
			if(jsrc):
				results = json.loads(jsrc)
			else:
				break
		return output
	
	def __iter__(self):
		return iter(self.results)

	def fetchone(self):
		"""
		Fetch a single result from a previously executed query.
		"""
		try:
			return self.results.pop(0)
		except StopIteration:
			return None

	def fetchmany(self, size=0):
		"""
		Fetch multiple results from a previously executed query.
		"""
		return list(islice(self.results, size))

	def fetchall(self):
		"""
		Fetch all results from a previously executed query.
		"""
		return list(self.results)

string_literal = quoted_string_literal
def date_literal(d, c):
	if(d.tzinfo):
		tzname = datetime.datetime.strftime(d, "%z").replace(':', '')
		return datetime.datetime.strftime(d, "%Y-%m-%dT%H:%M:%S.000") + tzname
	else:
		import time
		tz = pytz.timezone(settings.TIME_ZONE)
		nd = tz.localize(d, is_dst=time.daylight)
		tzname = datetime.datetime.strftime(nd, "%z").replace(':', '')
		return datetime.datetime.strftime(nd, "%Y-%m-%dT%H:%M:%S.000") + tzname

def sobj_id(obj, conv):
	return obj.pk

# supported types
sql_conversions = {
	int: lambda s,d: str(s),
	long: lambda s,d: str(s),
	float: lambda o,d: '%.15g' % o,
	types.NoneType: lambda s,d: 'NULL',
	str: lambda o,d: string_literal(o, d), # default
	unicode: lambda s,d: string_literal(s.encode('utf8'), d),
	bool: lambda s,d: str(s).lower(),
	datetime.date: lambda d,c: datetime.date.strftime(d, "%Y-%m-%d"),
	datetime.datetime: lambda d,c: date_literal(d, c),
	decimal.Decimal: lambda s,d: float(s),
	models.SalesforceModel: sobj_id,
}

# supported types
json_conversions = {
	int: lambda s,d: str(s),
	long: lambda s,d: str(s),
	float: lambda o,d: '%.15g' % o,
	types.NoneType: lambda s,d: None,
	str: lambda o,d: o, # default
	unicode: lambda s,d: s.encode('utf8'),
	bool: lambda s,d: str(s).lower(),
	datetime.date: lambda d,c: datetime.date.strftime(d, "%Y-%m-%d"),
	datetime.datetime: date_literal,
	datetime.time: lambda d,c: datetime.time.strftime(d, "%H:%M:%S.%f"),
	decimal.Decimal: lambda s,d: float(s),
	models.SalesforceModel: sobj_id,
}<|MERGE_RESOLUTION|>--- conflicted
+++ resolved
@@ -24,11 +24,7 @@
 from itertools import islice
 from pkg_resources import parse_version
 DJANGO_14 = (parse_version(django.get_version()) >= parse_version('1.4'))
-<<<<<<< HEAD
 DJANGO_16 = (parse_version(django.get_version()) >= parse_version('1.5.99'))
-=======
-DJANGO_16 = django.VERSION[:2] >= (1,6)
->>>>>>> 95f5b85f
 
 import restkit
 import pytz
@@ -45,22 +41,11 @@
 log = logging.getLogger(__name__)
 
 API_STUB = '/services/data/v28.0'
-<<<<<<< HEAD
 SALESFORCE_DATETIME_FORMAT = '%Y-%m-%dT%H:%M:%S.%f+0000'  # used with 3 decimal places, mostly rounded to seconds
 if DJANGO_14:
 	DJANGO_DATETIME_FORMAT = '%Y-%m-%d %H:%M:%S-00:00'
 else:
 	DJANGO_DATETIME_FORMAT = '%Y-%m-%d %H:%M:%S'
-=======
-
-# Values of seconds are with 3 decimal places in SF, but they are rounded to
-# whole seconds for the most of fields.
-SALESFORCE_DATETIME_FORMAT = '%Y-%m-%dT%H:%M:%S.%f+0000'
-if DJANGO_14:
-	DJANGO_DATETIME_FORMAT = '%Y-%m-%d %H:%M:%S.%f-00:00'
-else:
-	DJANGO_DATETIME_FORMAT = '%Y-%m-%d %H:%M:%S.%f'
->>>>>>> 95f5b85f
 
 def quoted_string_literal(s, d):
 	"""
@@ -175,13 +160,8 @@
 				import pytz
 				d = d.replace(tzinfo=pytz.utc)
 				fields[x.name] = d.strftime(DJANGO_DATETIME_FORMAT)
-<<<<<<< HEAD
 			elif (x.__class__.__name__ == 'TimeField' and field_val is not None and django.VERSION[:2] <= (1,3) and
 					field_val.endswith('Z')):
-=======
-			elif (x.__class__.__name__ == 'TimeField' and field_val is not None
-					and not DJANGO_14 and field_val.endswith('Z')):
->>>>>>> 95f5b85f
 				fields[x.name] = field_val[:-1]  # Fix time e.g. "23:59:59.000Z"
 			else:
 				fields[x.name] = field_val
@@ -205,7 +185,6 @@
 				isinstance(query, subqueries.InsertQuery) and (getattr(field, 'sf_read_only', 0) & NOT_CREATEABLE) != 0):
 			continue
 		if(isinstance(query, subqueries.UpdateQuery)):
-<<<<<<< HEAD
 			[bound_field] = [x for x in query.values if x[0].name == field.name]
 			[arg] = process_json_args([bound_field[2]])
 			d[bound_field[0].db_column or bound_field[0].name] = arg
@@ -215,19 +194,6 @@
 		else:   # Django == 1.3
 			[arg] = process_json_args([query.values[index][1]])
 			d[field.db_column or field.name] = arg
-=======
-			[value] = [value for qfield, model, value in query.values if qfield.name == field.name]
-		else:  # insert
-			if(DJANGO_14):  # Django >= 1.4
-				assert len(query.objs) == 1, "bulk_create is not supported by Salesforce backend."
-				value = getattr(query.objs[0], field.attname)
-			else:   # Django == 1.3
-				value = query.values[index][1]
-			if isinstance(field, models.ForeignKey) and value == 'DEFAULT':
-				continue
-		[arg] = process_json_args([value])
-		d[field.db_column or field.name] = arg
->>>>>>> 95f5b85f
 	return d
 
 def get_resource(url):
