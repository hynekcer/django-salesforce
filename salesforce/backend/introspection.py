--- conflicted
+++ resolved
@@ -50,19 +50,10 @@
 		'encryptedstring'               : 'CharField',
 		'id'                            : 'AutoField',
 		'masterrecord'                  : 'CharField',
-<<<<<<< HEAD
 		'multipicklist'                 : 'CharField',  # can be implemented by a descendant with a special validator + widget
 		'percent'                       : 'DecimalField',
 		'phone'                         : 'CharField',
 		'picklist'                      : 'CharField',  # ('CharField', {'choices': (...)})
-=======
-		# multipicklist can be implemented by a descendant with a special validator + widget
-		'multipicklist'                 : 'CharField',
-		'percent'                       : 'DecimalField',
-		'phone'                         : 'CharField',
-		# picklist is ('CharField', {'choices': (...)})
-		'picklist'                      : 'CharField',
->>>>>>> 95f5b85f
 		'reference'                     : 'ForeignKey',
 		'textarea'                      : 'TextField',
 		'url'                           : 'URLField',
@@ -142,15 +133,8 @@
 				params['choices'] = [(x['value'], x['label']) for x in field['picklistValues'] if x['active']]
 			if field['referenceTo']:
 				if field['relationshipName'] and field['name'].lower() == field['relationshipName'].lower() + 'id':
-<<<<<<< HEAD
 					# change '*id' to '*_id', e.g. the name 'Account' instead of 'AccountId' 
 					field['name'] = field['name'][:-2] + '_' + field['name'][-2:]
-=======
-					# change '*id' to '*_id', e.g. the name 'Account' instead of 'AccountId'
-					field['name'] = field['name'][:-2] + '_' + field['name'][-2:]
-			# We prefer length over byteLength for internal_size.
-			#(usually length == 3 * length for strings)
->>>>>>> 95f5b85f
 			result.append((
 				field['name'], # name,
 				field['type'], # type_code,
@@ -207,11 +191,7 @@
 		item = [x for x in self.table_list_cache['sobjects'] if x['name'] == table_name][0]
 		return ["verbose_name = '%s'" % item['labelPlural'],
 			"verbose_name_plural = '%s'" % item['labelPlural'],
-<<<<<<< HEAD
 			"# keyPrefix = '%s'" % item['keyPrefix'], 
-=======
-			"# keyPrefix = '%s'" % item['keyPrefix'],
->>>>>>> 95f5b85f
 
 		]
 
@@ -230,11 +210,7 @@
 	def __repr__(self):
 		return self.name
 	def __int__(self):
-<<<<<<< HEAD
 	    	return self.value
-=======
-		return self.value
->>>>>>> 95f5b85f
 
 
 reverse_models_names = dict((obj.value, obj) for obj in
