--- conflicted
+++ resolved
@@ -9,24 +9,12 @@
 import pytz
 
 from django.conf import settings
-<<<<<<< HEAD
-=======
-from django.db import connections
->>>>>>> 95f5b85f
 from django.test import TestCase
 import django
 
-<<<<<<< HEAD
 from salesforce.testrunner.example.models import Account, Contact, Lead, ChargentOrder
 import django
 import salesforce
-=======
-from salesforce import auth
-from salesforce.backend import base
-from salesforce.testrunner.example.models import (Account, Contact, Lead, User,
-		BusinessHours, ChargentOrder, CronTrigger,
-		GeneralCustomModel, test_custom_db_table, test_custom_db_column)
->>>>>>> 95f5b85f
 
 import logging
 log = logging.getLogger(__name__)
@@ -105,25 +93,14 @@
 		self.assertEqual(len(contacts), 2)
 	
 	def test_foreign_key(self):
-<<<<<<< HEAD
 		account = Account.objects.all()[0]
 		user = account.Owner
 		self.assertEqual(user.Email, settings.DATABASES['salesforce']['USER'].rsplit('.', 1)[0])  # 'admins@freelancersunion.org.prod001'
-=======
-		"""
-		Verify that the owner of an Contact is the currently logged admin.
-		"""
-		contact = Contact.objects.all()[0]
-		user = contact.Owner
-		# This user can be e.g. 'admins@freelancersunion.org.prod001'.
-		self.assertEqual(user.Username, current_user)
->>>>>>> 95f5b85f
 	
 	def test_update_date_auto(self):
 		"""
 		Test updating a date.
 		"""
-<<<<<<< HEAD
 		
 		account = Account.objects.all()[0]
 		account.save()
@@ -137,25 +114,11 @@
 		self.assertGreaterEqual(saved.LastModifiedDate, now)
 		self.assertLess(saved.LastModifiedDate, now + datetime.timedelta(seconds=5))
 		self.assertEqual(saved.LastModifiedDate, last_timestamp)
-=======
-		now = round_datetime_utc(datetime.datetime.utcnow())
-		contact = Contact.objects.all()[0]
-		old_date = contact.EmailBouncedDate
-		contact.EmailBouncedDate = now.replace(tzinfo=pytz.utc)
-		contact.save()
-		try:
-			self.assertEqual(refresh(contact).EmailBouncedDate, now)
-		finally:
-			contact.EmailBouncedDate = old_date
-			contact.save()
-		self.assertEqual(refresh(contact).EmailBouncedDate, old_date)
->>>>>>> 95f5b85f
 	
 	def test_insert_date(self):
 		"""
 		Test inserting a date.
 		"""
-<<<<<<< HEAD
 		self.skipTest("TODO Fix this test for yourself please if you have such customize Account.")
 		
 		now = datetime.datetime.now()
@@ -172,43 +135,6 @@
 		self.assertEqual(saved.IsPersonAccount, False)
 		
 		saved.delete()
-=======
-		now = round_datetime_utc(datetime.datetime.utcnow())
-		contact = Contact(
-				FirstName = 'Joe',
-				LastName = 'Freelancer',
-				EmailBouncedDate=now.replace(tzinfo=pytz.utc))
-		contact.save()
-		try:
-			self.assertEqual(refresh(contact).EmailBouncedDate, now)
-		finally:
-			contact.delete()
-
-	def test_default_specified_by_sf(self):
-		"""
-		Verify that an object with a field with default value specified by some
-		Salesforce code can be inserted. (The default is used only for a field
-		unspecified in SF REST API, but not for None or any similar value.
-		It was a pain for some unimportant foreign keys that don't accept null.
-		"""
-		# Verify a smart default is used.
-		contact = Contact(FirstName = 'sf_test', LastName='my')
-		contact.save()
-		try:
-			self.assertEqual(refresh(contact).Owner.Username, current_user)
-		finally:
-			contact.delete()
-		# Verify that an explicit value is possible for this field.
-		other_user_obj = User.objects.exclude(Username=current_user)[0]
-		contact = Contact(FirstName = 'sf_test', LastName='your',
-				Owner=other_user_obj)
-		contact.save()
-		try:
-			self.assertEqual(
-					refresh(contact).Owner.Username, other_user_obj.Username)
-		finally:
-			contact.delete()
->>>>>>> 95f5b85f
 	
 	def test_get(self):
 		"""
@@ -224,11 +150,6 @@
 		"""
 		Get the test lead record by isnull condition.
 		"""
-<<<<<<< HEAD
-=======
-		# TODO similar failed: Contact.objects.filter(Account__isnull=True)
-		#              passed: Contact.objects.filter(Account=None)
->>>>>>> 95f5b85f
 		lead = Lead.objects.get(Email__isnull=False, FirstName='User')
 		self.assertEqual(lead.FirstName, 'User')
 		self.assertEqual(lead.LastName, 'Unittest General')
@@ -237,13 +158,7 @@
 		"""
 		Make sure weird unicode breaks properly.
 		"""
-<<<<<<< HEAD
 		test_lead = Lead(FirstName=u'\u2603', LastName="Unittest Unicode", Email='test-djsf-unicode-email@example.com', Company="Some company")
-=======
-		test_lead = Lead(FirstName=u'\u2603', LastName="Unittest Unicode",
-				Email='test-djsf-unicode-email@example.com',
-				Company="Some company")
->>>>>>> 95f5b85f
 		test_lead.save()
 		try:
 			self.assertEqual(refresh(test_lead).FirstName, u'\u2603')
@@ -272,13 +187,7 @@
 		"""
 		Create a lead record, and make sure it ends up with a valid Salesforce ID.
 		"""
-<<<<<<< HEAD
 		test_lead = Lead(FirstName="User", LastName="Unittest Inserts", Email='test-djsf-inserts-email@example.com', Company="Some company")
-=======
-		test_lead = Lead(FirstName="User", LastName="Unittest Inserts",
-				Email='test-djsf-inserts-email@example.com',
-				Company="Some company")
->>>>>>> 95f5b85f
 		test_lead.save()
 		try:
 			self.assertEqual(len(test_lead.pk), 18)
@@ -289,13 +198,7 @@
 		"""
 		Create a lead record, then delete it, and make sure it's gone.
 		"""
-<<<<<<< HEAD
 		test_lead = Lead(FirstName="User", LastName="Unittest Deletes", Email='test-djsf-delete-email@example.com', Company="Some company")
-=======
-		test_lead = Lead(FirstName="User", LastName="Unittest Deletes",
-				Email='test-djsf-delete-email@example.com',
-				Company="Some company")
->>>>>>> 95f5b85f
 		test_lead.save()
 		test_lead.delete()
 		
@@ -315,7 +218,6 @@
 		"""
 		Make sure custom objects work.
 		"""
-<<<<<<< HEAD
 		from salesforce.testrunner.example.models import TimbaSurveysQuestion
 		orders = TimbaSurveysQuestion.objects.all()[0:5]
 		self.assertEqual(len(orders), 5)
@@ -336,114 +238,4 @@
 		self.assertEqual(contact.EmailBouncedDate.utctimetuple(), now.utctimetuple())
 		# delete, including the old failed similar
 		for x in Contact.objects.filter(Name='test_sf'):
-			x.delete()
-=======
-		if not 'ChargentOrders__ChargentOrder__c' in sf_tables:
-			self.skipTest('Not found custom tables ChargentOrders__*')
-		orders = ChargentOrder.objects.all()[0:5]
-		self.assertEqual(len(orders), 5)
-
-	def test_custom_object_general(self):
-		"""
-		Create, read and delete any general custom object.
-		Object name and field name are user configurable by TEST_CUSTOM_FIELD.
-		"""
-		table_list_cache = connections['salesforce'].introspection.table_list_cache
-		table_names = [x['name'] for x in table_list_cache['sobjects']]
-		if not test_custom_db_table in sf_tables:
-			self.skipTest("Not found the expected custom object '%s'" %
-					test_custom_db_table)
-		obj = GeneralCustomModel(GeneralCustomField='sf_test')
-		obj.save()
-		try:
-			results = GeneralCustomModel.objects.all()[0:1]
-			self.assertEqual(len(results), 1)
-			self.assertEqual(results[0].GeneralCustomField, 'sf_test')
-		finally:
-			obj.delete()
-
-	def test_datetime_miliseconds(self):
-		"""
-		Verify that a field with milisecond resolution is readable.
-		"""
-		trigger = CronTrigger.objects.all()[0]
-		self.assertTrue(isinstance(trigger.PreviousFireTime, datetime.datetime))
-		# The reliability of this is only 99.9%, therefore it is commented out.
-		#self.assertNotEqual(trigger.PreviousFireTime.microsecond, 0)
-
-	def test_time_field(self):
-		"""
-		Test a TimeField (read, modify, verify).
-		"""
-		obj_orig = BusinessHours.objects.all()[0]
-		obj = refresh(obj_orig)
-		self.assertTrue(isinstance(obj.MondayStartTime, datetime.time))
-		obj.MondayStartTime = datetime.time(23, 59)
-		obj.save()
-		obj = refresh(obj)
-		try:
-			self.assertEqual(obj.MondayStartTime, datetime.time(23, 59))
-		finally:
-			obj_orig.save()
-
-	def test_account_insert_delete(self):
-		"""
-		Test insert and delete an account (normal or personal SF config)
-		"""
-		if settings.PERSON_ACCOUNT_ACTIVATED:
-			test_account = Account(FirstName='IntegrationTest',
-					LastName='Account')
-		else:
-			test_account = Account(Name='IntegrationTest Account')
-		test_account.save()
-		try:
-			accounts = Account.objects.filter(Name='IntegrationTest Account')
-			self.assertEqual(len(accounts), 1)
-		finally:
-			test_account.delete()
-
-	def test_similarity_filter_operators(self):
-		"""
-		Test filter operators that use LIKE 'something%' and similar.
-		"""
-		User.objects.get(Username__exact=current_user)
-		User.objects.get(Username__iexact=current_user.upper())
-		User.objects.get(Username__contains=current_user[1:-1])
-		User.objects.get(Username__icontains=current_user[1:-1].upper())
-		User.objects.get(Username__startswith=current_user[:-1])
-		User.objects.get(Username__istartswith=current_user[:-1].upper())
-		User.objects.get(Username__endswith=current_user[1:])
-		User.objects.get(Username__iendswith=current_user[1:].upper())
-		# Operators regex and iregex not tested because they are not supported.
-
-	def test_unsupported_bulk_create(self):
-		"""
-		Unsupported bulk_create: "Errors should never pass silently."
-		"""
-		if not DJANGO_14:
-			self.skipTest('Django 1.3 has no bulk operations.')
-		objects = [Contact(LastName='sf_test a'), Contact(LastName='sf_test b')]
-		self.assertRaises(AssertionError, Contact.objects.bulk_create, objects)
-
-	def test_double_delete_and_obsolete_session(self):
-		"""
-		Test that repeated delete of the same object is ignored the same way
-		like "DELETE FROM Contact WHERE Id='deleted yet'" would do.
-		Test it also after obsoleting the auth session.
-		"""
-		contact = Contact(LastName='sf_test',
-				Owner=User.objects.get(Username=current_user))
-		contact.save()
-		contact_id = contact.pk
-		Contact(pk=contact_id).delete()
-		# Id of a deleted object or a too small valid Id shouldn't raise
-		Contact(pk=contact_id).delete()
-		Contact(pk='003000000000000AAA').delete()
-		bad_id = '003000000000000AAB' # Id with an incorrect uppercase mask
-		self.assertRaises(base.SalesforceError, Contact(pk=bad_id).delete)
-		# Simulate the same with obsoleted oauth session
-		# It is not possible to use salesforce.auth.expire_token() to simulate
-		# expiration because it forces reauhentication before the next request
-		auth.oauth_data['access_token'] = '* something invalid *'
-		Contact(pk=contact_id).delete()
->>>>>>> 95f5b85f
+			x.delete()