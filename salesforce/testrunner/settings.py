# Django settings for testrunner project.
import os

import os

DEBUG = True
TEMPLATE_DEBUG = DEBUG

ADMINS = (
	# ('Your Name', 'your_email@example.com'),
)

PERSON_ACCOUNT_ACTIVATED = False

DATABASES = {
	'default': {
		'ENGINE': 'django.db.backends.sqlite3',
		'NAME': 'salesforce_testrunner_db',
	},
	# The variable DATABASES should be redefined in local_settings with details
	# in order to protect private secret values from unintentional committing.
	'salesforce': {
		'ENGINE': 'salesforce.backend',
<<<<<<< HEAD
		"CONSUMER_KEY" : os.environ['SF_CONSUMER_KEY'],
		"CONSUMER_SECRET" : os.environ['SF_CONSUMER_SECRET'],
		'USER': os.environ['SF_USER'],
		'PASSWORD': os.environ['SF_PASSWORD'],
=======
		"CONSUMER_KEY" : '3MVG9JZ_r.QzrS7icihiIU063YpiIRjEFszVnMCZZmLC5KORG6fhJIxw5ahqgV3lDDCrV..PyA8Jr5JT4JzQk',
		"CONSUMER_SECRET" : '228684408521557504',
		'USER': 'djangosalesforce@gmail.com',
		'PASSWORD': 'Cb6>pd8d-A',
>>>>>>> 969f6ebf
		'HOST': 'https://login.salesforce.com',
	}
}

# Local time zone for this installation. Choices can be found here:
# http://en.wikipedia.org/wiki/List_of_tz_zones_by_name
# although not all choices may be available on all operating systems.
# On Unix systems, a value of None will cause Django to use the same
# timezone as the operating system.
# If running in a Windows environment this must be set to the same as your
# system time zone.
TIME_ZONE = 'America/New_York'

# Language code for this installation. All choices can be found here:
# http://www.i18nguy.com/unicode/language-identifiers.html
LANGUAGE_CODE = 'en-us'

# If you set this to False, Django will make some optimizations so as not
# to load the internationalization machinery.
USE_I18N = True

# If you set this to False, Django will not format dates, numbers and
# calendars according to the current locale
USE_L10N = True

# Absolute filesystem path to the directory that will hold user-uploaded files.
# Example: "/home/media/media.lawrence.com/media/"
MEDIA_ROOT = ''

# URL that handles the media served from MEDIA_ROOT. Make sure to use a
# trailing slash.
# Examples: "http://media.lawrence.com/media/", "http://example.com/media/"
MEDIA_URL = ''

# Absolute path to the directory static files should be collected to.
# Don't put anything in this directory yourself; store your static files
# in apps' "static/" subdirectories and in STATICFILES_DIRS.
# Example: "/home/media/media.lawrence.com/static/"
STATIC_ROOT = ''

# URL prefix for static files.
# Example: "http://media.lawrence.com/static/"
STATIC_URL = '/static/'

# Additional locations of static files
STATICFILES_DIRS = (
	# Put strings here, like "/home/html/static" or "C:/www/django/static".
	# Always use forward slashes, even on Windows.
	# Don't forget to use absolute paths, not relative paths.
)

# List of finder classes that know how to find static files in
# various locations.
STATICFILES_FINDERS = (
	'django.contrib.staticfiles.finders.FileSystemFinder',
	'django.contrib.staticfiles.finders.AppDirectoriesFinder',
#	 'django.contrib.staticfiles.finders.DefaultStorageFinder',
)

# Make this unique, and don't share it with anybody.
SECRET_KEY = '6$y&o(28l)#o1_2rafojb_&zxi*jnivkv)ygj#!01kt0ypsxe$'

MIDDLEWARE_CLASSES = (
	'django.middleware.common.CommonMiddleware',
	'django.contrib.sessions.middleware.SessionMiddleware',
	'django.middleware.csrf.CsrfViewMiddleware',
	'django.contrib.auth.middleware.AuthenticationMiddleware',
	'django.contrib.messages.middleware.MessageMiddleware',
	'django.middleware.clickjacking.XFrameOptionsMiddleware',
)

ROOT_URLCONF = 'salesforce.testrunner.urls'

TEMPLATE_DIRS = (
	# Put strings here, like "/home/html/django_templates" or "C:/www/django/templates".
	# Always use forward slashes, even on Windows.
	# Don't forget to use absolute paths, not relative paths.
)

INSTALLED_APPS = (
	'django.contrib.auth',
	'django.contrib.contenttypes',
	'django.contrib.sessions',
	'django.contrib.sites',
	'django.contrib.messages',
	'django.contrib.staticfiles',
	'django.contrib.admin',
	'django.contrib.admindocs',
	'salesforce',
	'salesforce.testrunner.example',
)

SALESFORCE_DB_ALIAS = 'salesforce'
SALESFORCE_QUERY_TIMEOUT = 3
DATABASE_ROUTERS = [
	"salesforce.router.ModelRouter"
]

# A sample logging configuration. The only tangible logging
# performed by this configuration is to send an email to
# the site admins on every HTTP 500 error.
# See http://docs.djangoproject.com/en/dev/topics/logging for
# more details on how to customize your logging configuration.
LOGGING = {
	'version': 1,
	'disable_existing_loggers': False,
	'handlers': {
		"console": {
			"class": "logging.StreamHandler",
			"level": "DEBUG",
		},
		'mail_admins': {
			'level': 'ERROR',
			'class': 'django.utils.log.AdminEmailHandler',
			'filters': ['require_debug_false'],
		}
	},
	'loggers': {
		'django.request': {
			'handlers': ['mail_admins'],
			'level': 'ERROR',
			'propagate': True,
		},
		'salesforce': {
			'handlers': ['console'],
			'level': 'INFO',
			'propagate': True,
		},
		'salesforce.testrunner': {
			'handlers': ['console'],
			'level': 'INFO',
			'propagate': True,
		},
	},
	'filters': {
		'require_debug_false': {
			"()": "django.utils.log.RequireDebugFalse",
		}
	}
}

IPV4_ONLY = True  # for networks with only IPv4 (default is currently IPv4
# for compatibily with previous beviour and until IPv6 on SF become stable.)

try:
	from salesforce.testrunner.local_settings import *
except ImportError:
	pass<|MERGE_RESOLUTION|>--- conflicted
+++ resolved
@@ -21,17 +21,10 @@
 	# in order to protect private secret values from unintentional committing.
 	'salesforce': {
 		'ENGINE': 'salesforce.backend',
-<<<<<<< HEAD
 		"CONSUMER_KEY" : os.environ['SF_CONSUMER_KEY'],
 		"CONSUMER_SECRET" : os.environ['SF_CONSUMER_SECRET'],
 		'USER': os.environ['SF_USER'],
 		'PASSWORD': os.environ['SF_PASSWORD'],
-=======
-		"CONSUMER_KEY" : '3MVG9JZ_r.QzrS7icihiIU063YpiIRjEFszVnMCZZmLC5KORG6fhJIxw5ahqgV3lDDCrV..PyA8Jr5JT4JzQk',
-		"CONSUMER_SECRET" : '228684408521557504',
-		'USER': 'djangosalesforce@gmail.com',
-		'PASSWORD': 'Cb6>pd8d-A',
->>>>>>> 969f6ebf
 		'HOST': 'https://login.salesforce.com',
 	}
 }
