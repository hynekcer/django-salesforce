# Django settings for testrunner project.
<<<<<<< HEAD
try:
        # there is only separated DATABASES = {'salesforce': { ...many secret values...}}
	import settings_secret
except ImportError:
	pass
=======
import os
>>>>>>> f52382e1

DEBUG = True
TEMPLATE_DEBUG = DEBUG

ADMINS = (
	# ('Your Name', 'your_email@example.com'),
)

PERSON_ACCOUNT_ACTIVATED = False

DATABASES = {
	'default': {
		'ENGINE': 'django.db.backends.sqlite3',
		'NAME': 'salesforce_testrunner_db',
	},
	# The variable DATABASES should be redefined in local_settings with details
	# in order to protect private secret values from unintentional committing.
	'salesforce': {
		'ENGINE': 'salesforce.backend',
		"CONSUMER_KEY" : os.environ.get('SF_CONSUMER_KEY', ''),
		"CONSUMER_SECRET" : os.environ.get('SF_CONSUMER_SECRET', ''),
		'USER': os.environ.get('SF_USER', ''),
		'PASSWORD': os.environ.get('SF_PASSWORD', ''),
		'HOST': 'https://login.salesforce.com',
	}
}
DATABASES.update(settings_secret.DATABASES)

# Local time zone for this installation. Choices can be found here:
# http://en.wikipedia.org/wiki/List_of_tz_zones_by_name
# although not all choices may be available on all operating systems.
# On Unix systems, a value of None will cause Django to use the same
# timezone as the operating system.
# If running in a Windows environment this must be set to the same as your
# system time zone.
TIME_ZONE = 'America/New_York'

# Language code for this installation. All choices can be found here:
# http://www.i18nguy.com/unicode/language-identifiers.html
LANGUAGE_CODE = 'en-us'

# If you set this to False, Django will make some optimizations so as not
# to load the internationalization machinery.
USE_I18N = True

# If you set this to False, Django will not format dates, numbers and
# calendars according to the current locale
USE_L10N = True

# Absolute filesystem path to the directory that will hold user-uploaded files.
# Example: "/home/media/media.lawrence.com/media/"
MEDIA_ROOT = ''

# URL that handles the media served from MEDIA_ROOT. Make sure to use a
# trailing slash.
# Examples: "http://media.lawrence.com/media/", "http://example.com/media/"
MEDIA_URL = ''

# Absolute path to the directory static files should be collected to.
# Don't put anything in this directory yourself; store your static files
# in apps' "static/" subdirectories and in STATICFILES_DIRS.
# Example: "/home/media/media.lawrence.com/static/"
STATIC_ROOT = ''

# URL prefix for static files.
# Example: "http://media.lawrence.com/static/"
STATIC_URL = '/static/'

# Additional locations of static files
STATICFILES_DIRS = (
	# Put strings here, like "/home/html/static" or "C:/www/django/static".
	# Always use forward slashes, even on Windows.
	# Don't forget to use absolute paths, not relative paths.
)

# List of finder classes that know how to find static files in
# various locations.
STATICFILES_FINDERS = (
	'django.contrib.staticfiles.finders.FileSystemFinder',
	'django.contrib.staticfiles.finders.AppDirectoriesFinder',
#	 'django.contrib.staticfiles.finders.DefaultStorageFinder',
)

# Make this unique, and don't share it with anybody.
SECRET_KEY = '6$y&o(28l)#o1_2rafojb_&zxi*jnivkv)ygj#!01kt0ypsxe$'

SITE_ID = 1

MIDDLEWARE_CLASSES = (
	'django.middleware.common.CommonMiddleware',
	'django.contrib.sessions.middleware.SessionMiddleware',
	'django.middleware.csrf.CsrfViewMiddleware',
	'django.contrib.auth.middleware.AuthenticationMiddleware',
	'django.contrib.messages.middleware.MessageMiddleware',
	'django.middleware.clickjacking.XFrameOptionsMiddleware',
)

ROOT_URLCONF = 'salesforce.testrunner.urls'

TEMPLATE_DIRS = (
	# Put strings here, like "/home/html/django_templates" or "C:/www/django/templates".
	# Always use forward slashes, even on Windows.
	# Don't forget to use absolute paths, not relative paths.
)

INSTALLED_APPS = (
	'django.contrib.auth',
	'django.contrib.contenttypes',
	'django.contrib.sessions',
	'django.contrib.sites',
	'django.contrib.messages',
	'django.contrib.staticfiles',
	'django.contrib.admin',
	'django.contrib.admindocs',
	'salesforce',
	'salesforce.testrunner.example',
)

SALESFORCE_DB_ALIAS = 'salesforce'
SALESFORCE_QUERY_TIMEOUT = 15
<<<<<<< HEAD
=======
# Maximal number of retries after timeout.
#REQUESTS_MAX_RETRIES = 1
>>>>>>> f52382e1
DATABASE_ROUTERS = [
	"salesforce.router.ModelRouter"
]

# A sample logging configuration. The only tangible logging
# performed by this configuration is to send an email to
# the site admins on every HTTP 500 error.
# See http://docs.djangoproject.com/en/dev/topics/logging for
# more details on how to customize your logging configuration.
LOGGING = {
	'version': 1,
	'disable_existing_loggers': False,
	'handlers': {
		"console": {
			"class": "logging.StreamHandler",
			"level": "DEBUG",
		},
		'mail_admins': {
			'level': 'ERROR',
			'class': 'django.utils.log.AdminEmailHandler',
			'filters': ['require_debug_false'],
		}
	},
	'loggers': {
		'django.request': {
			'handlers': ['mail_admins'],
			'level': 'ERROR',
			'propagate': True,
		},
		'salesforce': {
			'handlers': ['console'],
			'level': 'INFO',
			'propagate': True,
		},
		'salesforce.testrunner': {
			'handlers': ['console'],
			'level': 'INFO',
			'propagate': True,
		},
	},
	'filters': {
		'require_debug_false': {
			"()": "django.utils.log.RequireDebugFalse",
		}
	}
}

# Preventive workaround for some problems with IPv6 by restricting DNS queries
# in the Python process only to IPv4, until the support by SFDC become stable.
# SFDC enabled IPv6 for a week in March 2014. It caused long delays somewhere.
IPV4_ONLY = True

try:
	from salesforce.testrunner.local_settings import *
except ImportError:
	pass<|MERGE_RESOLUTION|>--- conflicted
+++ resolved
@@ -1,13 +1,9 @@
 # Django settings for testrunner project.
-<<<<<<< HEAD
 try:
         # there is only separated DATABASES = {'salesforce': { ...many secret values...}}
 	import settings_secret
 except ImportError:
 	pass
-=======
-import os
->>>>>>> f52382e1
 
 DEBUG = True
 TEMPLATE_DEBUG = DEBUG
@@ -128,11 +124,6 @@
 
 SALESFORCE_DB_ALIAS = 'salesforce'
 SALESFORCE_QUERY_TIMEOUT = 15
-<<<<<<< HEAD
-=======
-# Maximal number of retries after timeout.
-#REQUESTS_MAX_RETRIES = 1
->>>>>>> f52382e1
 DATABASE_ROUTERS = [
 	"salesforce.router.ModelRouter"
 ]
