# django-salesforce
#
# by Phil Christensen
# (c) 2012-2013 Freelancers Union (http://www.freelancersunion.org)
# See LICENSE.md for details
#

from django.contrib import admin
#from django.db import models   # This name is overwritten by example.models below
from django.forms import widgets
from django.http import HttpResponse

from salesforce.testrunner.example import models
from salesforce.admin import RoutedModelAdmin
import salesforce

# This example is commented out in order to demonstrate capabilities of all models
class AccountAdmin(RoutedModelAdmin):
	#list_display = ('Salutation', 'Name', 'PersonEmail')
	list_display = ('Name', 'Phone')
admin.site.register(models.Account, AccountAdmin)

# Simple dynamic registration of all other models, with respect to read only fields.
<<<<<<< HEAD
# Can be improoved for fields that are only not creatable but are updateable or viceversa.
for mdl in [x for x in models.__dict__.values() if hasattr(x, '_meta') and hasattr(x._meta, 'db_table')]:
    try:
        #import pdb; pdb.set_trace()
        admin.site.register(mdl, type(type(mdl).__name__ + 'Admin', (RoutedModelAdmin,), {
            'readonly_fields': [x.name for x in mdl._meta.fields if getattr(x, 'sf_read_only', 0)]}))
    except admin.sites.AlreadyRegistered:
        pass
=======
# Can be improved for fields that are only not creatable but are updateable or viceversa.
for mdl in [x for x in models.__dict__.values() if hasattr(x, '_meta') and hasattr(x._meta, 'db_table') and not x._meta.abstract]:
	try:
		admin.site.register(mdl, type(type(mdl).__name__ + 'Admin', (RoutedModelAdmin,), {
			'readonly_fields': [x.name for x in mdl._meta.fields if getattr(x, 'sf_read_only', 0)]}))
	except admin.sites.AlreadyRegistered:
		pass
>>>>>>> f52382e1
<|MERGE_RESOLUTION|>--- conflicted
+++ resolved
@@ -21,7 +21,6 @@
 admin.site.register(models.Account, AccountAdmin)
 
 # Simple dynamic registration of all other models, with respect to read only fields.
-<<<<<<< HEAD
 # Can be improoved for fields that are only not creatable but are updateable or viceversa.
 for mdl in [x for x in models.__dict__.values() if hasattr(x, '_meta') and hasattr(x._meta, 'db_table')]:
     try:
@@ -29,13 +28,4 @@
         admin.site.register(mdl, type(type(mdl).__name__ + 'Admin', (RoutedModelAdmin,), {
             'readonly_fields': [x.name for x in mdl._meta.fields if getattr(x, 'sf_read_only', 0)]}))
     except admin.sites.AlreadyRegistered:
-        pass
-=======
-# Can be improved for fields that are only not creatable but are updateable or viceversa.
-for mdl in [x for x in models.__dict__.values() if hasattr(x, '_meta') and hasattr(x._meta, 'db_table') and not x._meta.abstract]:
-	try:
-		admin.site.register(mdl, type(type(mdl).__name__ + 'Admin', (RoutedModelAdmin,), {
-			'readonly_fields': [x.name for x in mdl._meta.fields if getattr(x, 'sf_read_only', 0)]}))
-	except admin.sites.AlreadyRegistered:
-		pass
->>>>>>> f52382e1
+        pass