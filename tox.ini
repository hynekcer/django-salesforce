# The minimalistic usage for all test environments:
#   pip install tox
#   tox
# This configuration file needs `tox 1.6.1+`, `pip 1.4+` or higher
[tox]
minversion = 1.6.1
<<<<<<< HEAD
envlist = py26dj14, py27dj14, py27dj15, py27dj16, py27dj17, py33dj15, py34dj16
=======
# Usually it is better to frequently test compatibility with the highest
# and the lowest versions.
# These environment are tested only with `tox -e ALL`:
#     py27dj14, py27dj15, py27dj16, py34dj16
envlist = py26dj14, py27dj17, py33dj15
>>>>>>> 63101361
[testenv]
basepython = python2.7
deps =
    setuptools_git>=0.4.2
whitelist_externals = rm
commands =
    # The automatically created 'django_salesforce.egg-info/SOURCES.txt' was a big problem
    # because absolute paths would usually break the next installation.
    rm -rf ./django_salesforce.egg-info
    {envbindir}/pip install -r requirements.txt
    # forced rebuild because the source can be for different Python 2 or 3
    #{envpython} setup.py build
    {envpython} manage.py test salesforce
[testenv:py26dj14]
basepython = python2.6
deps =
    {[testenv]deps}
    Django==1.4.7
<<<<<<< HEAD
=======
    coverage
>>>>>>> 63101361
[testenv:py27dj14]
deps =
    {[testenv]deps}
    Django==1.4.7
[testenv:py27dj15]
deps =
    {[testenv]deps}
    Django==1.5.5
[testenv:py27dj16]
deps =
    {[testenv]deps}
    Django==1.6.2
[testenv:py27dj17]
deps =
    {[testenv]deps}
<<<<<<< HEAD
    https://www.djangoproject.com/download/1.7a2/tarball/
=======
    https://www.djangoproject.com/download/1.7b1/tarball/
    coverage
>>>>>>> 63101361
[testenv:py33dj15]
basepython = python3.3
deps =
    {[testenv]deps}
    Django==1.5.5
<<<<<<< HEAD
=======
    coverage
>>>>>>> 63101361
[testenv:py34dj16]
basepython = python3.4
deps =
    {[testenv]deps}
<<<<<<< HEAD
=======
    Django==1.6.2
[testenv:pypydj16]
basepython = pypy
deps =
    {[testenv]deps}
>>>>>>> 63101361
    Django==1.6.2<|MERGE_RESOLUTION|>--- conflicted
+++ resolved
@@ -4,15 +4,11 @@
 # This configuration file needs `tox 1.6.1+`, `pip 1.4+` or higher
 [tox]
 minversion = 1.6.1
-<<<<<<< HEAD
-envlist = py26dj14, py27dj14, py27dj15, py27dj16, py27dj17, py33dj15, py34dj16
-=======
 # Usually it is better to frequently test compatibility with the highest
 # and the lowest versions.
 # These environment are tested only with `tox -e ALL`:
 #     py27dj14, py27dj15, py27dj16, py34dj16
 envlist = py26dj14, py27dj17, py33dj15
->>>>>>> 63101361
 [testenv]
 basepython = python2.7
 deps =
@@ -31,10 +27,7 @@
 deps =
     {[testenv]deps}
     Django==1.4.7
-<<<<<<< HEAD
-=======
     coverage
->>>>>>> 63101361
 [testenv:py27dj14]
 deps =
     {[testenv]deps}
@@ -50,31 +43,21 @@
 [testenv:py27dj17]
 deps =
     {[testenv]deps}
-<<<<<<< HEAD
-    https://www.djangoproject.com/download/1.7a2/tarball/
-=======
     https://www.djangoproject.com/download/1.7b1/tarball/
     coverage
->>>>>>> 63101361
 [testenv:py33dj15]
 basepython = python3.3
 deps =
     {[testenv]deps}
     Django==1.5.5
-<<<<<<< HEAD
-=======
     coverage
->>>>>>> 63101361
 [testenv:py34dj16]
 basepython = python3.4
 deps =
     {[testenv]deps}
-<<<<<<< HEAD
-=======
     Django==1.6.2
 [testenv:pypydj16]
 basepython = pypy
 deps =
     {[testenv]deps}
->>>>>>> 63101361
     Django==1.6.2