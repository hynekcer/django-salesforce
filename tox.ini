<<<<<<< HEAD
[tox]
envlist = py26dj13,py27dj14,py27dj15,py27dj16
args_are_paths = False
#distribute=True
=======
# The minimalistic usage for all test environments:
#   pip install tox
#   tox
# This configuration file needs `tox 1.6.1+`, `pip 1.4+` or higher
[tox]
minversion = 1.6.1
# Usually it is better to frequently test compatibility with the highest
# and the lowest versions.
# These environment are tested only with `tox -e ALL`:
#     py27dj14, py27dj15, py27dj16, py34dj16
envlist = py26dj14, py27dj17, py33dj15
>>>>>>> f52382e1
[testenv]
basepython = python2.7
deps =
    httplib2
    setuptools_git>=0.4.2
whitelist_externals = rm
commands =
    # A big problem was the automatically created 'django_salesforce.egg-info/SOURCES.txt'
    # with absolute paths that breaked the next installation
    rm -rf ./django_salesforce.egg-info
<<<<<<< HEAD
    pip install -r requirements.txt
    python manage.py test salesforce
[testenv:py26dj13]
basepython = python2.6
deps =
    {[testenv]deps}
    Django==1.3.7
[testenv:py27dj13]
deps =
    {[testenv]deps}
    Django==1.3.7
[testenv:py27dj14]
deps =
    {[testenv]deps}
    Django==1.4.5
[testenv:py27dj15]
deps =
    {[testenv]deps}
    Django==1.5.1
[testenv:py27dj16]
deps =
    {[testenv]deps}
    #{env:HOME}/install/Django-1.6b1.tar.gz
    https://www.djangoproject.com/download/1.6b1/tarball/
=======
    {envbindir}/pip install -r requirements.txt
    # forced rebuild because the source can be for different Python 2 or 3
    #{envpython} setup.py build
    {envpython} manage.py test salesforce
[testenv:py26dj14]
basepython = python2.6
deps =
    {[testenv]deps}
    Django==1.4.13
    coverage
[testenv:py27dj14]
deps =
    {[testenv]deps}
    Django==1.4.13
[testenv:py27dj15]
deps =
    {[testenv]deps}
    Django==1.5.8
[testenv:py27dj16]
deps =
    {[testenv]deps}
    Django==1.6.5
[testenv:py27dj17]
deps =
    {[testenv]deps}
    https://www.djangoproject.com/download/1.7.b4/tarball/
    coverage
[testenv:py33dj15]
basepython = python3.3
deps =
    {[testenv]deps}
    Django==1.5.8
    coverage
[testenv:py34dj16]
basepython = python3.4
deps =
    {[testenv]deps}
    Django==1.6.5
[testenv:pypydj16]
basepython = pypy
deps =
    {[testenv]deps}
    Django==1.6.5
>>>>>>> f52382e1
<|MERGE_RESOLUTION|>--- conflicted
+++ resolved
@@ -1,21 +1,7 @@
-<<<<<<< HEAD
 [tox]
 envlist = py26dj13,py27dj14,py27dj15,py27dj16
 args_are_paths = False
 #distribute=True
-=======
-# The minimalistic usage for all test environments:
-#   pip install tox
-#   tox
-# This configuration file needs `tox 1.6.1+`, `pip 1.4+` or higher
-[tox]
-minversion = 1.6.1
-# Usually it is better to frequently test compatibility with the highest
-# and the lowest versions.
-# These environment are tested only with `tox -e ALL`:
-#     py27dj14, py27dj15, py27dj16, py34dj16
-envlist = py26dj14, py27dj17, py33dj15
->>>>>>> f52382e1
 [testenv]
 basepython = python2.7
 deps =
@@ -26,7 +12,6 @@
     # A big problem was the automatically created 'django_salesforce.egg-info/SOURCES.txt'
     # with absolute paths that breaked the next installation
     rm -rf ./django_salesforce.egg-info
-<<<<<<< HEAD
     pip install -r requirements.txt
     python manage.py test salesforce
 [testenv:py26dj13]
@@ -50,49 +35,4 @@
 deps =
     {[testenv]deps}
     #{env:HOME}/install/Django-1.6b1.tar.gz
-    https://www.djangoproject.com/download/1.6b1/tarball/
-=======
-    {envbindir}/pip install -r requirements.txt
-    # forced rebuild because the source can be for different Python 2 or 3
-    #{envpython} setup.py build
-    {envpython} manage.py test salesforce
-[testenv:py26dj14]
-basepython = python2.6
-deps =
-    {[testenv]deps}
-    Django==1.4.13
-    coverage
-[testenv:py27dj14]
-deps =
-    {[testenv]deps}
-    Django==1.4.13
-[testenv:py27dj15]
-deps =
-    {[testenv]deps}
-    Django==1.5.8
-[testenv:py27dj16]
-deps =
-    {[testenv]deps}
-    Django==1.6.5
-[testenv:py27dj17]
-deps =
-    {[testenv]deps}
-    https://www.djangoproject.com/download/1.7.b4/tarball/
-    coverage
-[testenv:py33dj15]
-basepython = python3.3
-deps =
-    {[testenv]deps}
-    Django==1.5.8
-    coverage
-[testenv:py34dj16]
-basepython = python3.4
-deps =
-    {[testenv]deps}
-    Django==1.6.5
-[testenv:pypydj16]
-basepython = pypy
-deps =
-    {[testenv]deps}
-    Django==1.6.5
->>>>>>> f52382e1
+    https://www.djangoproject.com/download/1.6b1/tarball/