--- conflicted
+++ resolved
@@ -12,10 +12,6 @@
 VERSION
 setuptools_git-*.egg
 .ropeproject/
-<<<<<<< HEAD
-.coverage
-=======
 .coverage
 htmlcov
-log
->>>>>>> 63101361
+log